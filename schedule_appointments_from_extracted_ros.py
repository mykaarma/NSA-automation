--- conflicted
+++ resolved
@@ -251,20 +251,12 @@
             "comments": "",
             "internalNotes": "Next Service Appointment scheduled automatically by script.",
             "customerAppointmentPreference": {
-<<<<<<< HEAD
                 "emailConfirmation": True,
                 "textConfirmation": True,
                 "emailReminder": True,
                 "textReminder": True,
                 "notifyCustomer": False,
                 "sendCommunicationToDA": False,
-=======
-                "notifyCustomer": False,
-                "emailConfirmation": False,
-                "textConfirmation": False,
-                "emailReminder": False,
-                "textReminder": False
->>>>>>> c6c8b373
             },
             "status": None,
             "recall": False,
